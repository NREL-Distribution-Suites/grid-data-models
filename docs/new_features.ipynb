--- conflicted
+++ resolved
@@ -11,13 +11,8 @@
    "cell_type": "markdown",
    "metadata": {},
    "source": [
-<<<<<<< HEAD
     "## Version 2.1.2\n",
     "### Support to line impedance calculations\n",
-=======
-    "## Version 2.1.1\n",
-    "### Support for line impedance calculations\n",
->>>>>>> 576ba7d1
     "\n",
     "$\\quad$ `GeometryBranch` models can now be converted to `MatrixImpedanceBranch` model representation using the `to_matrix_representation` method.\n",
     "\n",
