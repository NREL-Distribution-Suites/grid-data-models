--- conflicted
+++ resolved
@@ -15,13 +15,10 @@
     """Interface for distribution recloser controller."""
 
     name: Annotated[str, Field("", description="Name of the recloser controller.")]
-<<<<<<< HEAD
-    delay: Annotated[Time, Field(description="Fixed delay added to the recloser trip time.")]
-=======
+
     delay: Annotated[
         Time, PINT_SCHEMA, Field(description="Fixed delay added to the recloser trip time.")
     ]
->>>>>>> 2fd50810
     ground_delayed: Annotated[
         TimeCurrentCurve, Field(description="TCC curve related to ground delayed trip.")
     ]
