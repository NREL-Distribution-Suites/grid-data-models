""" This module contains interface for distribution controllers."""

from typing import Annotated, Optional

from infrasys import Component
from infrasys.quantities import Time
from pydantic import Field

from gdm.quantities import (
    PositiveVoltage,
    PositiveCurrent,
)
<<<<<<< HEAD
=======
from gdm.constants import PINT_SCHEMA
>>>>>>> 2fd50810


class RegulatorController(Component):
    """Interface for a Regulator Controller."""

    name: Annotated[str, Field("", description="Name of the regulator controller.")]
    delay: Annotated[
        Optional[Time],
        PINT_SCHEMA,
        Field(..., description="Delay for the first tap change operation"),
    ]
    regulator_setting: Annotated[
        PositiveVoltage,
<<<<<<< HEAD
=======
        PINT_SCHEMA,
>>>>>>> 2fd50810
        Field(..., description="The target control voltage for regulator controller."),
    ]
    pt_ratio: Annotated[
        float,
        Field(
            ...,
            ge=0,
            description="Value of the voltage (potential) transformer ratio used to step down the voltage for the controller.",
        ),
    ]
    ldc_R: Annotated[
        Optional[PositiveVoltage],
<<<<<<< HEAD
=======
        PINT_SCHEMA,
>>>>>>> 2fd50810
        Field(
            None, description="R setting on the line drop compensator of the regulator in Volts."
        ),
    ]
    ldc_X: Annotated[
        Optional[PositiveVoltage],
<<<<<<< HEAD
=======
        PINT_SCHEMA,
>>>>>>> 2fd50810
        Field(
            None, description="X setting on the line drop compensator of the regulator in Volts."
        ),
    ]
    ct_primary: Annotated[
        Optional[PositiveCurrent],
<<<<<<< HEAD
=======
        PINT_SCHEMA,
>>>>>>> 2fd50810
        Field(
            None,
            description="Current at which the line drop compensator voltages match the R and X settings.",
        ),
    ]

    @classmethod
    def example(cls) -> "RegulatorController":
        """Example for a Regulator Controller."""
        return RegulatorController(
            delay=Time(10, "seconds"),
            regulator_setting=PositiveVoltage(120, "volts"),
            pt_ratio=60,
        )<|MERGE_RESOLUTION|>--- conflicted
+++ resolved
@@ -10,10 +10,8 @@
     PositiveVoltage,
     PositiveCurrent,
 )
-<<<<<<< HEAD
-=======
+
 from gdm.constants import PINT_SCHEMA
->>>>>>> 2fd50810
 
 
 class RegulatorController(Component):
@@ -27,10 +25,7 @@
     ]
     regulator_setting: Annotated[
         PositiveVoltage,
-<<<<<<< HEAD
-=======
         PINT_SCHEMA,
->>>>>>> 2fd50810
         Field(..., description="The target control voltage for regulator controller."),
     ]
     pt_ratio: Annotated[
@@ -43,30 +38,21 @@
     ]
     ldc_R: Annotated[
         Optional[PositiveVoltage],
-<<<<<<< HEAD
-=======
         PINT_SCHEMA,
->>>>>>> 2fd50810
         Field(
             None, description="R setting on the line drop compensator of the regulator in Volts."
         ),
     ]
     ldc_X: Annotated[
         Optional[PositiveVoltage],
-<<<<<<< HEAD
-=======
         PINT_SCHEMA,
->>>>>>> 2fd50810
         Field(
             None, description="X setting on the line drop compensator of the regulator in Volts."
         ),
     ]
     ct_primary: Annotated[
         Optional[PositiveCurrent],
-<<<<<<< HEAD
-=======
         PINT_SCHEMA,
->>>>>>> 2fd50810
         Field(
             None,
             description="Current at which the line drop compensator voltages match the R and X settings.",
