import uuid
from typing import Type, Union, Callable

from infrasys.time_series_models import SingleTimeSeries, TimeSeriesData
import networkx as nx

from gdm.distribution.components.distribution_bus import DistributionBus
from gdm.distribution.components.distribution_load import DistributionLoad
from gdm.distribution.components.distribution_solar import DistributionSolar
from gdm.distribution.components.distribution_battery import DistributionBattery
from gdm.distribution.distribution_system import (
    DistributionSystem,
    UserAttributes,
)
from gdm import Phase
from gdm.distribution.sys_functools import (
    get_aggregated_load_timeseries,
    get_aggregated_solar_timeseries,
    get_aggregated_battery_timeseries,
)


def get_three_phase_buses(
    dist_system: DistributionSystem,
) -> list[str]:
    return [
        bus.name
        for bus in dist_system.get_components(
            DistributionBus,
            filter_func=lambda x: set((Phase.A, Phase.B, Phase.C)).issubset(x.phases),
        )
    ]


def get_primary_buses(dist_system: DistributionSystem) -> list[str]:
    return [
        bus.name
        for bus in dist_system.get_components(
            DistributionBus,
            filter_func=lambda x: x.nominal_voltage.to("kilovolt").magnitude > 1.0,
        )
    ]


def get_aggregated_bus_component(
    subtree_system: DistributionSystem,
    bus: DistributionBus,
    model_type: DistributionLoad | DistributionSolar,
    split_phase_mapping: dict[str, set[Phase]],
) -> DistributionLoad | DistributionSolar:
    model_components = subtree_system.get_components(model_type)
    return model_type.aggregate(
        instances=list(model_components),
        bus=bus,
        name=str(uuid.uuid4()),
        split_phase_mapping=split_phase_mapping,
    )


<<<<<<< HEAD
def reduce_to_three_phase_system(
    dist_system: DistributionSystem,
    name: str,
    agg_timeseries: bool = False,
    time_series_type: Type[TimeSeriesData] = SingleTimeSeries,
=======
def _reduce_system(
    dist_system: DistributionSystem,
    bus_subset: list[DistributionBus],
    name: str,
    agg_timeseries: bool = False,
>>>>>>> e020c6ae
) -> DistributionSystem:
    reduced_system = dist_system.get_subsystem(
        bus_subset,
        name,
        keep_timeseries=agg_timeseries,
        time_series_type=time_series_type,
    )

    split_phase_mapping = dist_system.get_split_phase_mapping()
    original_tree = dist_system.get_directed_graph()
<<<<<<< HEAD
    three_phase_tree = original_tree.subgraph(three_phase_buses)
    ts_agg_func_mapper: dict[Union[Type[DistributionLoad], Type[DistributionSolar]], Callable] = {
=======
    reduced_network_tree = original_tree.subgraph(bus_subset)
    ts_agg_func_mapper = {
>>>>>>> e020c6ae
        DistributionLoad: get_aggregated_load_timeseries,
        DistributionSolar: get_aggregated_solar_timeseries,
        DistributionBattery: get_aggregated_battery_timeseries,
    }
    for node in reduced_network_tree.nodes():
        if reduced_network_tree.out_degree(node) < original_tree.out_degree(node):
            sucessors_diff = set(original_tree.successors(node)) - set(
                reduced_network_tree.successors(node)
            )
            successors_descendants = [
                snode
                for successor in sucessors_diff
                for snode in nx.descendants(original_tree, successor)
            ] + list(sucessors_diff)
            subtree = original_tree.subgraph(successors_descendants)
            subtree_system = dist_system.get_subsystem(subtree.nodes, "")
            model_types = subtree_system.get_model_types_with_field_type(DistributionBus)
            for model_type in model_types:
                agg_component = get_aggregated_bus_component(
                    subtree_system,
                    reduced_system.get_component(DistributionBus, node),
                    model_type=model_type,
                    split_phase_mapping=split_phase_mapping,
                )
                # print(model_type.__name__, agg_component)
                reduced_system.add_component(agg_component)
                agg_comp = reduced_system.get_component(model_type, agg_component.name)
                if agg_timeseries:
                    comps = list(subtree_system.get_components(model_type))
                    ts_metadata = dist_system.list_time_series_metadata(
                        comps[0], time_series_type=time_series_type
                    )
                    for metadata in ts_metadata:
                        ts_aggregate = ts_agg_func_mapper[model_type](
                            dist_system, comps, metadata.variable_name, time_series_type
                        )
                        user_attr = UserAttributes.model_validate(metadata.user_attributes)
                        user_attr.use_actual = True
                        reduced_system.add_time_series(
                            ts_aggregate, agg_comp, **user_attr.model_dump()
                        )
<<<<<<< HEAD
    return reduced_system
=======

    return reduced_system


def reduce_to_three_phase_system(
    dist_system: DistributionSystem, name: str, agg_timeseries: bool = False
) -> DistributionSystem:
    three_phase_buses = get_three_phase_buses(dist_system)
    return _reduce_system(dist_system, three_phase_buses, name, agg_timeseries)


def reduce_to_primary_system(
    dist_system: DistributionSystem, name: str, agg_timeseries: bool = False
) -> DistributionSystem:
    primary_buses = get_primary_buses(dist_system)
    return _reduce_system(dist_system, primary_buses, name, agg_timeseries)
>>>>>>> e020c6ae
<|MERGE_RESOLUTION|>--- conflicted
+++ resolved
@@ -56,20 +56,12 @@
         split_phase_mapping=split_phase_mapping,
     )
 
-
-<<<<<<< HEAD
-def reduce_to_three_phase_system(
-    dist_system: DistributionSystem,
-    name: str,
-    agg_timeseries: bool = False,
-    time_series_type: Type[TimeSeriesData] = SingleTimeSeries,
-=======
 def _reduce_system(
     dist_system: DistributionSystem,
     bus_subset: list[DistributionBus],
     name: str,
     agg_timeseries: bool = False,
->>>>>>> e020c6ae
+    time_series_type: Type[TimeSeriesData] = SingleTimeSeries,
 ) -> DistributionSystem:
     reduced_system = dist_system.get_subsystem(
         bus_subset,
@@ -80,13 +72,9 @@
 
     split_phase_mapping = dist_system.get_split_phase_mapping()
     original_tree = dist_system.get_directed_graph()
-<<<<<<< HEAD
-    three_phase_tree = original_tree.subgraph(three_phase_buses)
-    ts_agg_func_mapper: dict[Union[Type[DistributionLoad], Type[DistributionSolar]], Callable] = {
-=======
     reduced_network_tree = original_tree.subgraph(bus_subset)
-    ts_agg_func_mapper = {
->>>>>>> e020c6ae
+    ts_agg_func_mapper dict[Union[Type[DistributionLoad], Type[DistributionSolar]], Callable] = {
+
         DistributionLoad: get_aggregated_load_timeseries,
         DistributionSolar: get_aggregated_solar_timeseries,
         DistributionBattery: get_aggregated_battery_timeseries,
@@ -128,10 +116,6 @@
                         reduced_system.add_time_series(
                             ts_aggregate, agg_comp, **user_attr.model_dump()
                         )
-<<<<<<< HEAD
-    return reduced_system
-=======
-
     return reduced_system
 
 
@@ -146,5 +130,4 @@
     dist_system: DistributionSystem, name: str, agg_timeseries: bool = False
 ) -> DistributionSystem:
     primary_buses = get_primary_buses(dist_system)
-    return _reduce_system(dist_system, primary_buses, name, agg_timeseries)
->>>>>>> e020c6ae
+    return _reduce_system(dist_system, primary_buses, name, agg_timeseries)