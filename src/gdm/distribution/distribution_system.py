"""This module contains distribution system."""

from collections import defaultdict
from typing import Annotated, Type
import importlib.metadata
from pathlib import Path

from infrasys.time_series_models import TimeSeriesData, SingleTimeSeries
from infrasys import Component, System
from pydantic import BaseModel, Field
<<<<<<< HEAD
import networkx as nx

from gdm.distribution.components.base.distribution_branch_base import (
    DistributionBranchBase,
)
=======
from shapely import Point, LineString, union_all
import plotly.graph_objects as go
from loguru import logger
import geopandas as gpd
import networkx as nx
import pandas as pd
import numpy as np
import shapely

>>>>>>> ab7783e0
from gdm.distribution.components.base.distribution_transformer_base import (
    DistributionTransformerBase,
)
from gdm.distribution.components.distribution_bus import DistributionBus
from gdm.distribution.distribution_enum import ColorNodeBy, ColorLineBy
from gdm.distribution.components.base.distribution_branch_base import (
    DistributionBranchBase,
)
from gdm.distribution.components.distribution_transformer import (
    DistributionTransformer,
)
from gdm.distribution.components.distribution_vsource import (
    DistributionVoltageSource,
)
from gdm.distribution.distribution_enum import Phase
from gdm.exceptions import (
    MultipleOrEmptyVsourceFound,
)


class UserAttributes(BaseModel):
    """Interface for single time series data user attributes."""

    profile_name: Annotated[
        str, Field(..., description="Name of the profile to be used in original powerflow model.")
    ]
    profile_type: Annotated[
        str, Field(..., description="Type of profile could be PMult, QMult etc.")
    ]
    use_actual: Annotated[
        bool,
        Field(..., description="Boolean flag indicating whether these values are actual or not."),
    ]


class DistributionSystem(System):
    """Class interface for distribution system."""

    def __init__(self, *args, **kwargs):
        super().__init__(*args, **kwargs)
        self.data_format_version = importlib.metadata.version("grid-data-models")

    def get_bus_connected_components(
        self, bus_name: str, component_type: Component
    ) -> list[Component] | None:
        """Returns list of components connected to this bus."""

        if "bus" in component_type.model_fields:
            return list(
                filter(
                    lambda x: x.bus.name == bus_name,
                    self.get_components(component_type),
                )
            )
        elif "buses" in component_type.model_fields:
            return list(
                filter(
                    lambda x: bus_name in [bus.name for bus in x.buses],
                    self.get_components(component_type),
                )
            )

    def get_model_types_with_field_type(
        self, field_type: Type[Component]
    ) -> list[Type[Component]]:
        return [
            model_type
            for model_type in self.get_component_types()
            if any(
                [field.annotation == field_type for _, field in model_type.model_fields.items()]
            )
        ]

    def get_source_bus(self) -> DistributionBus:
        voltage_sources = self.get_components(DistributionVoltageSource)
        buses = [v_source.bus for v_source in voltage_sources]
        if len(buses) != 1:
            msg = f"Multiple or no vsource found for this system {buses}."
            raise MultipleOrEmptyVsourceFound(msg)
        return buses[0]

    def get_undirected_graph(self) -> nx.Graph:
        graph = nx.Graph()
        node: DistributionBus
        for node in self.get_components(DistributionBus):
            graph.add_node(node.name)

        edges: list[DistributionBranchBase | DistributionTransformerBase] = list(
            self.get_components(DistributionBranchBase)
        ) + list(self.get_components(DistributionTransformerBase))

        for edge in edges:
            graph.add_edge(
                edge.buses[0].name,
                edge.buses[1].name,
                **{"name": edge.name, "type": edge.__class__},
            )
        return graph

    def _add_to_subsystem(
        self,
        subtree_system: "DistributionSystem",
        parent_components: list[Component],
        bus_names: list[DistributionBus],
    ):
        for component in parent_components:
            if isinstance(
                component,
                (DistributionBranchBase, DistributionTransformerBase),
            ):
                nodes = {bus.name for bus in component.buses}
                if not nodes.issubset(set(bus_names)):
                    continue
            if not subtree_system.has_component(component):
                subtree_system.add_component(component)

    def get_subsystem(
        self,
        bus_names: list[str],
        name: str,
        keep_timeseries: bool = False,
        time_series_type: Type[TimeSeriesData] = SingleTimeSeries,
    ) -> "DistributionSystem":
        """Method to get subsystem from list of buses.

        Parameters
        ----------
        bus_names: list[str]
            List of bus names
        name: str
            Name of the subsystem.
        keep_timeseries: bool
            Set this flag to retain timeseries data associated with the component.
        time_series_type: Type[TimeSeriesData]
            Type of time series data. Defaults to: SingleTimeSeries
        Returns
        -------
        DistributionSystem
        """
        tree = self.get_directed_graph()
        subtree = tree.subgraph(bus_names)
        subtree_system = DistributionSystem(auto_add_composed_components=True, name=name)
        for u, v, _ in subtree.edges(data=True):
            parent_components = self.list_parent_components(
                self.get_component(DistributionBus, u)
            ) + self.list_parent_components(self.get_component(DistributionBus, v))
            self._add_to_subsystem(subtree_system, parent_components, bus_names)

        for u in subtree.nodes():
            parent_components = self.list_parent_components(self.get_component(DistributionBus, u))
            self._add_to_subsystem(subtree_system, parent_components, bus_names)

        if keep_timeseries:
            for comp in subtree_system.get_components(
                Component,
                filter_func=lambda x: self.has_time_series(x, time_series_type=time_series_type),
            ):
                ts_metadata = self.list_time_series_metadata(
                    comp, time_series_type=time_series_type
                )
                for metadata in ts_metadata:
                    ts_data = self.get_time_series(
                        comp, metadata.variable_name, time_series_type=time_series_type
                    )
                    subtree_system.add_time_series(ts_data, comp, **metadata.user_attributes)

        return subtree_system

    def get_directed_graph(self) -> nx.DiGraph:
        ugraph = self.get_undirected_graph()
        return nx.dfs_tree(ugraph, source=self.get_source_bus().name)

    def get_split_phase_mapping(self) -> dict[str, set[Phase]]:
        split_phase_map = {}
        original_tree = self.get_directed_graph()
        split_phase_trs: list[DistributionTransformer] = list(
            self.get_components(
                DistributionTransformer,
                filter_func=lambda x: x.equipment.is_center_tapped,
            )
        )
        for tr in split_phase_trs:
            lv_bus = {
                bus.name for bus in tr.buses if Phase.S1 in bus.phases or Phase.S2 in bus.phases
            }.pop()
            hv_bus = (set([bus.name for bus in tr.buses]) - set([lv_bus])).pop()
            lv_system = self.get_subsystem(
                list(nx.descendants(original_tree, lv_bus)) + [lv_bus], name=""
            )
            bus_model_types = self.get_model_types_with_field_type(DistributionBus)
            for model_type in bus_model_types:
                for asset in lv_system.get_components(model_type):
                    split_phase_map[asset.name] = set(
                        self.get_component(DistributionBus, hv_bus).phases
                    )
        return split_phase_map

    def _build_edge_geodataframe(self, graph) -> gpd.GeoDataFrame:
        """Returns geo dataframes for the edges

        Returns
        -------
        gpd.GeoDataFrame
           geodataframe with edge info
        """
        edge_data = defaultdict(list)
        for u, v, data in graph.edges(data=True):
            bus1 = self.get_component(DistributionBus, u)
            bus2 = self.get_component(DistributionBus, v)
            x1, x2 = bus1.coordinate.x, bus2.coordinate.x
            y1, y2 = bus1.coordinate.y, bus2.coordinate.y

            if not ((x1 == 0 and y1 == 0) or (x2 == 0 and y2 == 0)):
                component = self.get_component(data["type"], data["name"])
                if isinstance(component, DistributionTransformer):
                    phases = [",".join([phs.value for phs in w]) for w in component.winding_phases]
                    phases = "\n".join(phases)
                    length = 15.0
                else:
                    phases = ",".join([phs.value for phs in component.phases])
                    length = component.length.to("foot").magnitude
                edge_data["Phases"].append(phases)
                edge_data["Name"].append(data["name"])
                edge_data["Length"].append(length)
                edge_data["Type"].append(data["type"].__name__)
                edge_data["Latitude"].append([x1, x2])
                edge_data["Longitude"].append([bus1.coordinate.y, bus2.coordinate.y])

        edge_df = pd.DataFrame(edge_data)
        geometry = [
            LineString([Point(xy) for xy in zip(*xys)])
            for xys in zip(edge_df["Longitude"], edge_df["Latitude"])
        ]
        gdf_edges = gpd.GeoDataFrame(edge_df, geometry=geometry, crs="EPSG:4326")
        return gdf_edges

    def _build_node_geodataframe(self) -> gpd.GeoDataFrame:
        """Returns geo dataframes for the edges

        Returns
        -------
        gpd.GeoDataFrame
            geodataframe with node info
        """
        node_data = defaultdict(list)
        system_crs = None
        for bus in self.get_components(DistributionBus):
            if bus.coordinate.x != 0 and bus.coordinate.y != 0:
                node_data["Name"].append(bus.name)
                node_data["Type"].append(DistributionBus.__name__)
                node_data["kV"].append(bus.nominal_voltage.to("kilovolt").magnitude)
                node_data["Phases"].append(",".join([phs.value for phs in bus.phases]))
                node_data["Latitude"].append(bus.coordinate.y)
                node_data["Longitude"].append(bus.coordinate.x)
                system_crs = bus.coordinate.crs

        nodes_df = pd.DataFrame(node_data)
        gdf_nodes = gpd.GeoDataFrame(
            nodes_df,
            geometry=gpd.points_from_xy(nodes_df.Longitude, nodes_df.Latitude),
            crs="EPSG:4326" if system_crs is None else system_crs,
        )
        return gdf_nodes

    def to_gdf(self, export_path: Path | None = None) -> gpd.GeoDataFrame:
        if export_path:
            export_path = Path(export_path)

        graph = self.get_undirected_graph()
        nodes_gdf = self._build_node_geodataframe()
        edges_gdf = self._build_edge_geodataframe(graph)

        if export_path and export_path.exists() and export_path.is_dir():
            nodes_gdf.to_csv(export_path / f"{self.name}_nodes_gdf.csv")
            edges_gdf.to_csv(export_path / f"{self.name}_edges_gdf.csv")
        elif export_path and export_path.exists() and not export_path.is_dir():
            raise NotADirectoryError("Provided path is not a directory")
        elif export_path and not export_path.exists():
            raise FileNotFoundError("Provided path does not exist")

        return nodes_gdf, edges_gdf

    def plot(
        self,
        export_path: Path | None = None,
        zoom_level: int = 24,
        show: bool = True,
        color_node_by: ColorNodeBy = ColorNodeBy.PHASE,
        color_line_by: ColorLineBy = ColorLineBy.EQUIPMENT_TYPE,
        **kwargs,
    ) -> None:
        nodes_gdf, edges_gdf = self.to_gdf()
        center = union_all(nodes_gdf.geometry).centroid
        nodes_gdf["lon"] = nodes_gdf.geometry.y
        nodes_gdf["lat"] = nodes_gdf.geometry.x

        fig = go.Figure()

        self._add_node_traces(fig, nodes_gdf, color_node_by)
        self._add_edge_traces(fig, edges_gdf, color_line_by)

        fig.update_layout(
            title=f"GDM plot for {self.name} distribution system",
            geo=dict(
                center=dict(lat=center.x, lon=center.y),  # Set center
                projection_scale=zoom_level,  # Adjust zoom (lower value = more zoomed-in)
                showland=kwargs.get("showland", True),
                landcolor=kwargs.get("landcolor", "lightgray"),
            ),
        )

        if show:
            fig.show()
        if export_path:
            export_path = Path(export_path)
            if export_path.exists() and export_path.is_dir():
                fig.write_html(export_path / f"{self.name}_plot.html")
                logger.info(f"Plot saved to {export_path / f'{self.name}_plot.html'}")
            elif export_path.exists() and not export_path.is_dir():
                raise NotADirectoryError("Provided path is not a directory")
            else:
                raise FileNotFoundError("Provided path does not exist")

    def _add_node_traces(self, fig, nodes_gdf, color_node_by):
        if color_node_by == ColorNodeBy.DEFAULT:
            options = ["default"]
        else:
            options = set(nodes_gdf[color_node_by.value])
        for option in options:
            if option == "default":
                filt_gdf = nodes_gdf
            else:
                filt_gdf = nodes_gdf[nodes_gdf[color_node_by.value] == option]
            text = [
                f"Name: {n} \nType: {t} \nPhases: {p} \nkV: {v}"
                for n, t, p, v in zip(filt_gdf.Name, filt_gdf.Type, filt_gdf.Phases, filt_gdf.kV)
            ]
            fig.add_trace(
                go.Scattergeo(
                    lon=filt_gdf.geometry.y,
                    lat=filt_gdf.geometry.x,
                    mode="markers",
                    hoverinfo=["lon", "lat", "text", "name"],
                    text=text,
                    name=f"Nodes - {color_node_by.value} - {option}",
                )
            )

    def _add_edge_traces(self, fig, edges_gdf, color_line_by):
        if color_line_by == ColorLineBy.DEFAULT:
            edge_options = ["default"]
        else:
            edge_options = set(edges_gdf[color_line_by.value])

        for edge_option in edge_options:
            if edge_option == "default":
                filt_gdf = edges_gdf
            else:
                filt_gdf = edges_gdf[edges_gdf[color_line_by.value] == edge_option]

            lats = []
            lons = []
            names = []
            types = []
            for feature, name, model_type in zip(filt_gdf.geometry, filt_gdf.Name, filt_gdf.Type):
                if isinstance(feature, shapely.geometry.linestring.LineString):
                    linestrings = [feature]
                elif isinstance(feature, shapely.geometry.multilinestring.MultiLineString):
                    linestrings = feature.geoms
                else:
                    continue
                for linestring in linestrings:
                    x, y = linestring.xy
                    lats = np.append(lats, y)
                    lons = np.append(lons, x)
                    types = np.append(types, [model_type] * len(y))
                    names = np.append(names, [f"Name: {name}, Type: {model_type}"] * len(y))
                    lats = np.append(lats, None)
                    lons = np.append(lons, None)
                    names = np.append(names, None)
                    types = np.append(types, None)

            fig.add_trace(
                go.Scattergeo(
                    lon=lons,
                    lat=lats,
                    mode="lines",
                    hoverinfo=["lon", "lat", "text", "name"],
                    text=names,
                    name=f"Edges -{color_line_by.value} - {edge_option}",
                )
            )<|MERGE_RESOLUTION|>--- conflicted
+++ resolved
@@ -8,13 +8,6 @@
 from infrasys.time_series_models import TimeSeriesData, SingleTimeSeries
 from infrasys import Component, System
 from pydantic import BaseModel, Field
-<<<<<<< HEAD
-import networkx as nx
-
-from gdm.distribution.components.base.distribution_branch_base import (
-    DistributionBranchBase,
-)
-=======
 from shapely import Point, LineString, union_all
 import plotly.graph_objects as go
 from loguru import logger
@@ -24,7 +17,6 @@
 import numpy as np
 import shapely
 
->>>>>>> ab7783e0
 from gdm.distribution.components.base.distribution_transformer_base import (
     DistributionTransformerBase,
 )
