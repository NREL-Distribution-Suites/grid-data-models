""" This module contains interface for distribution transformer."""

import math
from typing import Annotated

from infrasys import Component
from infrasys.quantities import Voltage
from pydantic import Field, model_validator

from gdm.distribution.distribution_common import BELONG_TO_TYPE
from gdm.distribution.distribution_enum import Phase, VoltageTypes
from gdm.quantities import PositiveVoltage
from gdm.distribution.components.distribution_bus import DistributionBus
from gdm.distribution.equipment.distribution_transformer_equipment import (
    DistributionTransformerEquipment,
)


<<<<<<< HEAD
def get_phase_voltage_in_kv(voltage: Voltage, voltage_type: VoltageTypes) -> Voltage:
    """Function to return phase voltage"""
    kv_voltage = voltage.to("kilovolt")
    return kv_voltage / (math.sqrt(3)) if voltage_type == VoltageTypes.LINE_TO_LINE else kv_voltage
=======
def get_phase_voltage_in_kv(
    voltage: Voltage, voltage_type: VoltageTypes, split_phase_secondary: bool = False
) -> Voltage:
    """Function to return phase voltage"""
    kv_voltage = voltage.to("kilovolt")
    factor = math.sqrt(3) if not split_phase_secondary else 2
    return kv_voltage / factor if voltage_type == VoltageTypes.LINE_TO_LINE else kv_voltage
>>>>>>> 91a342d1


class DistributionTransformer(Component):
    """Interface for distribution transformer."""

    belongs_to: BELONG_TO_TYPE

    buses: Annotated[
        list[DistributionBus],
        Field(
            ...,
            description="List of distribution buses in the same order as windings. ",
        ),
    ]
    winding_phases: Annotated[
        list[list[Phase]],
        Field(
            ...,
            description="""List of phases for each winding, using the winding
            order defined in the DistributionTransformerModel""",
        ),
    ]

    equipment: Annotated[
        DistributionTransformerEquipment,
        Field(..., description="Transformer info object."),
    ]

    def _check_if_voltage_is_on_split_side(self, voltage: Voltage) -> bool:
        """Internal method to check if winding is on split side."""
        if not self.equipment.is_center_tapped:
            return False

        all_voltages = [item.nominal_voltage for item in self.equipment.windings]
        if voltage not in all_voltages:
            msg = f"{voltage=} not in transformer winding voltages = {all_voltages}"
            raise ValueError(msg)
        return voltage < max(all_voltages)

    @model_validator(mode="after")
    def validate_fields(self) -> "DistributionTransformer":
        """Custom validator for distribution transformer."""
        if len(self.winding_phases) != len(self.equipment.windings):
            msg = (
                f"Number of windings {len(self.equipment.windings)} must be equal to"
                f"numbe of winding phases {len(self.winding_phases)}"
            )
            raise ValueError(msg)

        for wdg, pw_phases in zip(self.equipment.windings, self.winding_phases):
            if len(pw_phases) > wdg.num_phases:
                msg = (
                    f"Number of phases in windings {wdg.num_phases=} must be"
                    f"greater than or equal to phases {pw_phases=}"
                )
                raise ValueError(msg)

        for bus, pw_phases in zip(self.buses, self.winding_phases):
            if not set(pw_phases).issubset(bus.phases):
                msg = (
                    f"Winding phases {pw_phases=}" f"must be subset of bus phases ({bus.phases=})."
                )
                raise ValueError(msg)

        for bus, wdg in zip(self.buses, self.equipment.windings):
<<<<<<< HEAD
            bus_phase_voltage = get_phase_voltage_in_kv(bus.nominal_voltage, bus.voltage_type)
            wdg_phase_voltage = get_phase_voltage_in_kv(wdg.nominal_voltage, wdg.voltage_type)
            if 0.85 * bus_phase_voltage <= wdg_phase_voltage <= 1.15 * bus_phase_voltage:
=======
            bus_phase_voltage = get_phase_voltage_in_kv(
                bus.nominal_voltage,
                bus.voltage_type,
                split_phase_secondary=self._check_if_voltage_is_on_split_side(bus.nominal_voltage),
            )
            wdg_phase_voltage = get_phase_voltage_in_kv(
                wdg.nominal_voltage,
                wdg.voltage_type,
                split_phase_secondary=self._check_if_voltage_is_on_split_side(wdg.nominal_voltage),
            )
            if not (0.85 * bus_phase_voltage <= wdg_phase_voltage <= 1.15 * bus_phase_voltage):
>>>>>>> 91a342d1
                msg = (
                    f"Nominal voltage of transformer {wdg_phase_voltage}"
                    f" must be within 15% range of"
                    f" bus nominal voltage {bus_phase_voltage}"
                )
                raise ValueError(msg)

        return self

    @classmethod
    def example(cls) -> "DistributionTransformer":
        """Example for distribution transformer."""
        return DistributionTransformer(
            name="DistributionTransformer1",
            buses=[
                DistributionBus(
                    voltage_type=VoltageTypes.LINE_TO_LINE,
                    name="Bus1",
                    nominal_voltage=PositiveVoltage(12.47, "kilovolt"),
                    phases=[Phase.A, Phase.B, Phase.C],
                ),
                DistributionBus(
                    voltage_type=VoltageTypes.LINE_TO_LINE,
                    name="Bus2",
                    nominal_voltage=PositiveVoltage(0.4, "kilovolt"),
                    phases=[Phase.A, Phase.B, Phase.C],
                ),
            ],
            winding_phases=[[Phase.A, Phase.B, Phase.C], [Phase.A, Phase.B, Phase.C]],
            equipment=DistributionTransformerEquipment.example(),
        )<|MERGE_RESOLUTION|>--- conflicted
+++ resolved
@@ -16,12 +16,6 @@
 )
 
 
-<<<<<<< HEAD
-def get_phase_voltage_in_kv(voltage: Voltage, voltage_type: VoltageTypes) -> Voltage:
-    """Function to return phase voltage"""
-    kv_voltage = voltage.to("kilovolt")
-    return kv_voltage / (math.sqrt(3)) if voltage_type == VoltageTypes.LINE_TO_LINE else kv_voltage
-=======
 def get_phase_voltage_in_kv(
     voltage: Voltage, voltage_type: VoltageTypes, split_phase_secondary: bool = False
 ) -> Voltage:
@@ -29,7 +23,6 @@
     kv_voltage = voltage.to("kilovolt")
     factor = math.sqrt(3) if not split_phase_secondary else 2
     return kv_voltage / factor if voltage_type == VoltageTypes.LINE_TO_LINE else kv_voltage
->>>>>>> 91a342d1
 
 
 class DistributionTransformer(Component):
@@ -95,11 +88,6 @@
                 raise ValueError(msg)
 
         for bus, wdg in zip(self.buses, self.equipment.windings):
-<<<<<<< HEAD
-            bus_phase_voltage = get_phase_voltage_in_kv(bus.nominal_voltage, bus.voltage_type)
-            wdg_phase_voltage = get_phase_voltage_in_kv(wdg.nominal_voltage, wdg.voltage_type)
-            if 0.85 * bus_phase_voltage <= wdg_phase_voltage <= 1.15 * bus_phase_voltage:
-=======
             bus_phase_voltage = get_phase_voltage_in_kv(
                 bus.nominal_voltage,
                 bus.voltage_type,
@@ -111,7 +99,6 @@
                 split_phase_secondary=self._check_if_voltage_is_on_split_side(wdg.nominal_voltage),
             )
             if not (0.85 * bus_phase_voltage <= wdg_phase_voltage <= 1.15 * bus_phase_voltage):
->>>>>>> 91a342d1
                 msg = (
                     f"Nominal voltage of transformer {wdg_phase_voltage}"
                     f" must be within 15% range of"
