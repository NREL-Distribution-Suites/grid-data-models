""" This module contains all exceptions raised by this package."""


class GDMBaseException(Exception):
    """Base exception class for grid data models package."""


class GDMNotAttachedToSystemError(GDMBaseException):
    """Raises this error if the component is not attached."""


class GDMIncompatibleInstanceError(GDMBaseException):
    """Raises this error if incompatible instance is passed."""


class MultipleOrEmptyVsourceFound(GDMBaseException):
    """Raises this error if multiple or no vsource found."""


class InconsistentTimeseriesAggregation(GDMBaseException):
<<<<<<< HEAD
    """Raises this error if time series data aggregated are inconsistent."""
=======
    """Raises this error if time series data aggregated are inconsistent."""


class FolderAlreadyExistsError(GDMBaseException):
    """Raised if folder already exists which is not suppose to exist."""
>>>>>>> f9e88db9
<|MERGE_RESOLUTION|>--- conflicted
+++ resolved
@@ -18,12 +18,8 @@
 
 
 class InconsistentTimeseriesAggregation(GDMBaseException):
-<<<<<<< HEAD
-    """Raises this error if time series data aggregated are inconsistent."""
-=======
     """Raises this error if time series data aggregated are inconsistent."""
 
 
 class FolderAlreadyExistsError(GDMBaseException):
-    """Raised if folder already exists which is not suppose to exist."""
->>>>>>> f9e88db9
+    """Raised if folder already exists which is not suppose to exist."""