from pathlib import Path
import subprocess
import platform
import sys

<<<<<<< HEAD
VERSION = "1.1.4"
=======
VERSION = "1.1.3"
>>>>>>> 7dd991f8


def is_git_repo(dir: Path) -> bool:
    """Returns true if it is a git repo."""
    git_path = dir / ".git"
    return git_path.exists()


def has_git_installed() -> bool:
    """Returns true if git is installed."""
    try:
        subprocess.check_output(["git", "--help"])
        return True
    except subprocess.CalledProcessError:
        return False
    except OSError:
        return False


def get_git_commit(dir: Path) -> str:
    """Returns SHA-1 of HEAD of git repo."""
    return (
        subprocess.check_output(["git", "rev-parse", "--short", "HEAD"], cwd=dir)
        .decode("utf-8")
        .strip()
    )


def version_summary() -> str:
    """Returns complete version summary."""
    import importlib_metadata

    dependent_packages = ["networkx", "infrasys"]

    dep_pkg_versions = []
    for dist in importlib_metadata.distributions():
        name = dist.metadata.get("name")
        if name in dependent_packages:
            dep_pkg_versions.append(f"{name}-{dist.version}")

    gdm_dir = Path(__file__).parents[2]
    recent_commit = (
        get_git_commit(gdm_dir) if is_git_repo(gdm_dir) and has_git_installed() else "unknown"
    )

    summary = {
        "gdm version": VERSION,
        "dep_pkgs": " ".join(dep_pkg_versions),
        "platform": platform.platform(),
        "commit": recent_commit,
        "python_version": sys.version,
        "install_path": Path(__file__).resolve().parent,
    }
    return "\n".join(
        "{:>30} {}".format(k + ":", str(v).replace("\n", " ")) for k, v in summary.items()
    )<|MERGE_RESOLUTION|>--- conflicted
+++ resolved
@@ -3,12 +3,7 @@
 import platform
 import sys
 
-<<<<<<< HEAD
 VERSION = "1.1.4"
-=======
-VERSION = "1.1.3"
->>>>>>> 7dd991f8
-
 
 def is_git_repo(dir: Path) -> bool:
     """Returns true if it is a git repo."""
