--- conflicted
+++ resolved
@@ -3,12 +3,8 @@
 import platform
 import sys
 
-<<<<<<< HEAD
 VERSION = "1.5.0"
-=======
-VERSION = "1.4.5"
 
->>>>>>> ab7783e0
 
 def is_git_repo(dir: Path) -> bool:
     """Returns true if it is a git repo."""
