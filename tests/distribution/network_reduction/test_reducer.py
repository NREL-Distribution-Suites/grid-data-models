<<<<<<< HEAD
from datetime import timedelta, datetime
import pytest

from infrasys.time_series_models import SingleTimeSeries, NonSequentialTimeSeries

from gdm.distribution.network.reducer import reduce_to_three_phase_system
from gdm.distribution.sys_functools import (
    get_aggregated_load_timeseries,
    get_aggregated_solar_timeseries,
)
from gdm import DistributionSystem, DistributionLoad, DistributionBus, DistributionSolar

from gdm.exceptions import (
    IncompatibleTimeSeries,
    UnsupportedVariableError,
    InconsistentTimeseriesAggregation,
)
from gdm.quantities import ActivePower, Irradiance


class CustomTimeSeries:
    "A dummy time series class for test"
=======
from gdm.distribution.network.reducer import reduce_to_three_phase_system, reduce_to_primary_system
from gdm import DistributionSystem, DistributionLoad, DistributionBus
>>>>>>> e020c6ae


def get_total_kw(load: DistributionLoad):
    return sum([item.real_power.to("megawatt").magnitude for item in load.equipment.phase_loads])


def get_total_kvar(load: DistributionLoad):
    return sum(
        [item.reactive_power.to("megavar").magnitude for item in load.equipment.phase_loads]
    )


def test_three_phase_network_reducer_with_single_timeseries(
    distribution_system_with_single_timeseries,
):
    gdm_sys: DistributionSystem = distribution_system_with_single_timeseries
    reduce_to_three_phase_system(
        gdm_sys, name="reduced_system", agg_timeseries=True, time_series_type=SingleTimeSeries
    )


def test_three_phase_network_reducer_with_nonsequential_timeseries(
    distribution_system_with_nonsequential_timeseries,
):
    gdm_sys: DistributionSystem = distribution_system_with_nonsequential_timeseries
    reduce_to_three_phase_system(
        gdm_sys,
        name="reduced_system",
        agg_timeseries=True,
        time_series_type=NonSequentialTimeSeries,
    )


def test_three_phase_network_reducer(distribution_system_with_single_timeseries):
    gdm_sys: DistributionSystem = distribution_system_with_single_timeseries
    reducer = reduce_to_three_phase_system(gdm_sys, name="reduced_system", agg_timeseries=False)
    bus = list(reducer.get_components(DistributionBus))[0]

    split_phase_mapping = gdm_sys.get_split_phase_mapping()
    reducer_total_load = DistributionLoad.aggregate(
        list(reducer.get_components(DistributionLoad)),
        bus,
        "reducer_total",
        split_phase_mapping,
    )
    gdm_total_load = DistributionLoad.aggregate(
        list(gdm_sys.get_components(DistributionLoad)),
        bus,
        "gdm_total",
        split_phase_mapping,
    )
    assert get_total_kw(reducer_total_load) == get_total_kw(gdm_total_load), f"""Active power Reduced: {get_total_kw(reducer_total_load)} MW,
        Original: {get_total_kw(gdm_total_load)} MW"""

    assert get_total_kvar(reducer_total_load) == get_total_kvar(gdm_total_load), f"""Reactive power Reduced: {get_total_kvar(reducer_total_load)} Mvar,
        Original: {get_total_kvar(gdm_total_load)} Mvar"""


<<<<<<< HEAD
def test_incompatible_timeseries_and_unsupported_variable_error(
    distribution_system_with_nonsequential_timeseries,
):
    """Test to raise error when incompatible timeseries is passed"""
    gdm_sys = distribution_system_with_nonsequential_timeseries
    loads = list(gdm_sys.get_components(DistributionLoad))
    solars = list(gdm_sys.get_components(DistributionSolar))

    with pytest.raises(IncompatibleTimeSeries):
        get_aggregated_load_timeseries(
            gdm_sys,
            loads,
            "active_power",
            time_series_type=CustomTimeSeries,
        )

    with pytest.raises(IncompatibleTimeSeries):
        get_aggregated_solar_timeseries(
            gdm_sys,
            solars,
            "irradiance",
            time_series_type=CustomTimeSeries,
        )

    with pytest.raises(UnsupportedVariableError):
        get_aggregated_solar_timeseries(
            gdm_sys,
            solars,
            "active_solar",
            time_series_type=SingleTimeSeries,
        )


def test_time_series_consistencies(simple_distribution_system):
    gdm_sys = simple_distribution_system
    load_profile_kw_1 = SingleTimeSeries.from_array(
        data=ActivePower([1, 2, 3, 4, 5], "kilowatt"),
        variable_name="active_power",
        initial_time=datetime(2020, 1, 1),
        resolution=timedelta(minutes=30),
    )
    load_profile_kw_2 = SingleTimeSeries.from_array(
        data=ActivePower([1, 2, 3, 4, 5, 6], "kilowatt"),
        variable_name="active_power",
        initial_time=datetime(2020, 1, 1),
        resolution=timedelta(minutes=30),
    )
    loads = list(gdm_sys.get_components(DistributionLoad))
    gdm_sys.add_time_series(
        load_profile_kw_2,
        loads[0],
        profile_type="PMult",
        profile_name="load_profile_kw",
        use_actual=True,
    )
    gdm_sys.add_time_series(
        load_profile_kw_1,
        *loads[1:],
        profile_type="PMult",
        profile_name="load_profile_kw",
        use_actual=True,
    )

    irradiance_profile_1 = SingleTimeSeries.from_array(
        data=Irradiance([0, 0.5, 1, 0.5, 0], "kilowatt / meter ** 2"),
        variable_name="irradiance",
        initial_time=datetime(2020, 1, 1),
        resolution=timedelta(minutes=30),
    )
    irradiance_profile_2 = SingleTimeSeries.from_array(
        data=Irradiance([0, 0.5, 0.8, 1, 0.5, 0], "kilowatt / meter ** 2"),
        variable_name="irradiance",
        initial_time=datetime(2020, 1, 1),
        resolution=timedelta(minutes=30),
    )
    pvs: list[DistributionSolar] = list(gdm_sys.get_components(DistributionSolar))
    gdm_sys.add_time_series(
        irradiance_profile_2,
        pvs[0],
        profile_type="PMult",
        profile_name="pv_profile",
        use_actual=False,
    )
    gdm_sys.add_time_series(
        irradiance_profile_1,
        *pvs[1:],
        profile_type="PMult",
        profile_name="pv_profile",
        use_actual=False,
    )
    with pytest.raises(InconsistentTimeseriesAggregation):
        get_aggregated_load_timeseries(
            gdm_sys,
            loads,
            "active_power",
            time_series_type=SingleTimeSeries,
        )
    with pytest.raises(InconsistentTimeseriesAggregation):
        get_aggregated_solar_timeseries(
            gdm_sys,
            pvs,
            "irradiance",
            time_series_type=SingleTimeSeries,
        )


def test_time_series_metadata_consistencies(simple_distribution_system):
    gdm_sys = simple_distribution_system
    load_profile_kw = SingleTimeSeries.from_array(
        data=ActivePower([1, 2, 3, 4, 5], "kilowatt"),
        variable_name="active_power",
        initial_time=datetime(2020, 1, 1),
        resolution=timedelta(minutes=30),
    )
    loads = list(gdm_sys.get_components(DistributionLoad))
    gdm_sys.add_time_series(
        load_profile_kw,
        loads[0],
        profile_type="PMult",
        profile_name="load_profile_kw",
        use_actual=True,
    )
    gdm_sys.add_time_series(
        load_profile_kw,
        *loads[1:],
        profile_type="PMult1",
        profile_name="load_profile_kw1",
        use_actual=True,
    )
    with pytest.raises(InconsistentTimeseriesAggregation):
        get_aggregated_load_timeseries(
            gdm_sys,
            loads,
            "active_power",
            time_series_type=SingleTimeSeries,
        )

    gdm_sys2 = simple_distribution_system
    load_profile_kw1 = NonSequentialTimeSeries.from_array(
        data=ActivePower([1, 2, 3, 4, 5], "kilowatt"),
        timestamps=[
            datetime(2020, 1, 1),
            datetime(2020, 1, 3),
            datetime(2020, 2, 1),
            datetime(2020, 2, 3),
            datetime(2020, 3, 1),
        ],
        variable_name="active_power",
    )
    load_profile_kw2 = NonSequentialTimeSeries.from_array(
        data=ActivePower([1, 2, 3, 4, 5, 6], "kilowatt"),
        timestamps=[
            datetime(2020, 1, 1),
            datetime(2020, 1, 3),
            datetime(2020, 2, 1),
            datetime(2020, 2, 3),
            datetime(2020, 3, 1),
            datetime(2020, 3, 2),
        ],
        variable_name="active_power",
    )
    loads = list(gdm_sys.get_components(DistributionLoad))
    gdm_sys2.add_time_series(
        load_profile_kw2,
        loads[0],
        profile_type="PMult",
        profile_name="load_profile_kw",
        use_actual=True,
    )
    gdm_sys2.add_time_series(
        load_profile_kw1,
        *loads[1:],
        profile_type="PMult1",
        profile_name="load_profile_kw1",
        use_actual=True,
    )
    with pytest.raises(InconsistentTimeseriesAggregation):
        get_aggregated_load_timeseries(
            gdm_sys2,
            loads,
            "active_power",
            time_series_type=NonSequentialTimeSeries,
        )


def test_time_series_unsupported_var(simple_distribution_system):
    gdm_sys = simple_distribution_system
    load_profile_kw = SingleTimeSeries.from_array(
        data=ActivePower([1, 2, 3, 4, 5], "kilowatt"),
        variable_name="active_load",
        initial_time=datetime(2020, 1, 1),
        resolution=timedelta(minutes=30),
    )
    loads = list(gdm_sys.get_components(DistributionLoad))
    gdm_sys.add_time_series(
        load_profile_kw,
        *loads,
        profile_type="PMult",
        profile_name="load_profile_kw",
        use_actual=False,
    )
    with pytest.raises(UnsupportedVariableError):
        get_aggregated_load_timeseries(
            gdm_sys,
            loads,
            "active_load",
            time_series_type=SingleTimeSeries,
        )
=======
def test_reduce_to_primary_system(sample_distribution_system_with_timeseries):
    gdm_sys: DistributionSystem = sample_distribution_system_with_timeseries
    reducer = reduce_to_primary_system(gdm_sys, name="reduced_system", agg_timeseries=False)
    bus = list(reducer.get_components(DistributionBus))[0]

    split_phase_mapping = gdm_sys.get_split_phase_mapping()
    reducer_total_load = DistributionLoad.aggregate(
        list(reducer.get_components(DistributionLoad)),
        bus,
        "reducer_total",
        split_phase_mapping,
    )
    gdm_total_load = DistributionLoad.aggregate(
        list(gdm_sys.get_components(DistributionLoad)),
        bus,
        "gdm_total",
        split_phase_mapping,
    )
    assert get_total_kw(reducer_total_load) == get_total_kw(gdm_total_load), f"""Active power Reduced: {get_total_kw(reducer_total_load)} MW,
        Original: {get_total_kw(gdm_total_load)} MW"""

    assert get_total_kvar(reducer_total_load) == get_total_kvar(gdm_total_load), f"""Reactive power Reduced: {get_total_kvar(reducer_total_load)} Mvar,
        Original: {get_total_kvar(gdm_total_load)} Mvar"""
>>>>>>> e020c6ae
<|MERGE_RESOLUTION|>--- conflicted
+++ resolved
@@ -1,4 +1,3 @@
-<<<<<<< HEAD
 from datetime import timedelta, datetime
 import pytest
 
@@ -21,10 +20,6 @@
 
 class CustomTimeSeries:
     "A dummy time series class for test"
-=======
-from gdm.distribution.network.reducer import reduce_to_three_phase_system, reduce_to_primary_system
-from gdm import DistributionSystem, DistributionLoad, DistributionBus
->>>>>>> e020c6ae
 
 
 def get_total_kw(load: DistributionLoad):
@@ -82,8 +77,6 @@
     assert get_total_kvar(reducer_total_load) == get_total_kvar(gdm_total_load), f"""Reactive power Reduced: {get_total_kvar(reducer_total_load)} Mvar,
         Original: {get_total_kvar(gdm_total_load)} Mvar"""
 
-
-<<<<<<< HEAD
 def test_incompatible_timeseries_and_unsupported_variable_error(
     distribution_system_with_nonsequential_timeseries,
 ):
@@ -292,7 +285,7 @@
             "active_load",
             time_series_type=SingleTimeSeries,
         )
-=======
+
 def test_reduce_to_primary_system(sample_distribution_system_with_timeseries):
     gdm_sys: DistributionSystem = sample_distribution_system_with_timeseries
     reducer = reduce_to_primary_system(gdm_sys, name="reduced_system", agg_timeseries=False)
@@ -316,4 +309,3 @@
 
     assert get_total_kvar(reducer_total_load) == get_total_kvar(gdm_total_load), f"""Reactive power Reduced: {get_total_kvar(reducer_total_load)} Mvar,
         Original: {get_total_kvar(gdm_total_load)} Mvar"""
->>>>>>> e020c6ae
