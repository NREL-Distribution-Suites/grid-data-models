--- conflicted
+++ resolved
@@ -4,18 +4,15 @@
 import pandas as pd
 import numpy as np
 
-<<<<<<< HEAD
 from infrasys import NonSequentialTimeSeries, SingleTimeSeries
 
-=======
->>>>>>> e020c6ae
 from gdm.distribution.distribution_system import DistributionSystem
 from gdm import DistributionLoad, DistributionSolar
 from gdm.distribution.sys_functools import (
     get_combined_solar_timeseries_df,
     get_combined_load_timeseries_df,
 )
-<<<<<<< HEAD
+
 from gdm import DistributionLoad, DistributionSolar
 from gdm.exceptions import (
     IncompatibleTimeSeries,
@@ -31,8 +28,7 @@
 
 class CustomTimeSeries:
     "A dummy time series class for test"
-=======
->>>>>>> e020c6ae
+
 
 
 def process_timeseries(df: pd.DataFrame, value_column: str) -> pd.DataFrame:
